import argparse
import glob
from dataclasses import dataclass

from sglang.test.test_utils import run_unittest_files


@dataclass
class TestFile:
    name: str
    estimated_time: float = 60


suites = {
    "per-commit": [
        TestFile("models/lora/test_lora.py", 76),
        TestFile("models/lora/test_lora_backend.py", 99),
        TestFile("models/lora/test_multi_lora_backend.py", 60),
        TestFile("models/test_embedding_models.py", 184),
        TestFile("models/test_clip_models.py", 52),
        TestFile("models/test_compressed_tensors_models.py", 42),
        TestFile("models/test_generation_models.py", 103),
        TestFile("models/test_gme_qwen_models.py", 45),
        # TestFile("models/test_grok_models.py", 60),  # Disabled due to illegal memory access
        TestFile("models/test_qwen_models.py", 82),
        TestFile("models/test_reward_models.py", 132),
        TestFile("models/test_vlm_models.py", 317),
        TestFile("test_abort.py", 51),
        TestFile("test_block_int8.py", 22),
        TestFile("test_create_kvindices.py", 2),
        TestFile("test_chunked_prefill.py", 285),
        TestFile("test_eagle_infer.py", 584),
        TestFile("test_ebnf_constrained.py", 108),
        TestFile("test_embedding_openai_server.py", 141),
        TestFile("test_eval_fp8_accuracy.py", 303),
        TestFile("test_fa3.py", 376),
        TestFile("test_fim_completion.py", 40),
        TestFile("test_fp8_kernel.py", 8),
        TestFile("test_function_calling.py", 60),
        TestFile("test_fused_moe.py", 30),
        TestFile("test_hicache.py", 116),
        TestFile("test_hicache_mla.py", 254),
        TestFile("test_hidden_states.py", 55),
        TestFile("test_int8_kernel.py", 8),
        TestFile("test_input_embeddings.py", 38),
        TestFile("test_json_constrained.py", 98),
        TestFile("test_large_max_new_tokens.py", 41),
        TestFile("test_metrics.py", 32),
        TestFile("test_mla.py", 242),
        TestFile("test_mla_deepseek_v3.py", 221),
        TestFile("test_mla_int8_deepseek_v3.py", 389),
        TestFile("test_mla_flashinfer.py", 395),
        TestFile("test_mla_fp8.py", 153),
<<<<<<< HEAD
        TestFile("test_mla_flashmla.py", 300),
=======
        TestFile("test_flash_mla_attention_backend.py", 300),
>>>>>>> b26cb1c5
        TestFile("test_no_chunked_prefill.py", 108),
        TestFile("test_no_overlap_scheduler.py", 216),
        TestFile("test_openai_server.py", 149),
        TestFile("test_penalty.py", 41),
        TestFile("test_page_size.py", 60),
        TestFile("test_pytorch_sampling_backend.py", 66),
        TestFile("test_radix_attention.py", 167),
        TestFile("test_reasoning_content.py", 89),
        TestFile("test_enable_thinking.py", 70),
        TestFile("test_regex_constrained.py", 64),
        TestFile("test_release_memory_occupation.py", 44),
        TestFile("test_request_length_validation.py", 31),
        TestFile("test_retract_decode.py", 54),
        TestFile("test_server_args.py", 1),
        TestFile("test_skip_tokenizer_init.py", 117),
        TestFile("test_srt_engine.py", 261),
        TestFile("test_srt_endpoint.py", 130),
        TestFile("test_torch_compile.py", 76),
        TestFile("test_torch_compile_moe.py", 172),
        TestFile("test_torch_native_attention_backend.py", 123),
        TestFile("test_torchao.py", 70),
        TestFile("test_triton_attention_kernels.py", 4),
        TestFile("test_triton_attention_backend.py", 134),
        TestFile("test_triton_moe_channel_fp8_kernel.py", 25),
        TestFile("test_update_weights_from_disk.py", 114),
        TestFile("test_update_weights_from_tensor.py", 48),
        TestFile("test_vertex_endpoint.py", 31),
        TestFile("test_vision_chunked_prefill.py", 175),
        TestFile("test_vlm_accuracy.py", 60),
        TestFile("test_vision_openai_server.py", 637),
        TestFile("test_w8a8_quantization.py", 46),
        TestFile("models/lora/test_lora_cuda_graph.py", 250),
    ],
    "per-commit-2-gpu": [
        TestFile("models/lora/test_lora_tp.py", 116),
        TestFile("test_data_parallelism.py", 73),
        TestFile("test_dp_attention.py", 137),
        TestFile("test_mla_tp.py", 170),
        TestFile("test_moe_ep.py", 181),
        TestFile("test_patch_torch.py", 19),
        TestFile("test_update_weights_from_distributed.py", 103),
        TestFile("test_verl_engine.py", 64),
    ],
    "per-commit-8-gpu": [
        TestFile("test_local_attn.py", 250),
        TestFile("test_full_deepseek_v3.py", 250),
        TestFile("test_fa3.py", 30),
        TestFile("test_pp_single_node.py", 150),
    ],
    "nightly": [
        TestFile("test_nightly_gsm8k_eval.py"),
    ],
    "nightly-amd": [
        TestFile("test_nightly_gsm8k_eval_amd.py"),
    ],
    "vllm_dependency_test": [
        TestFile("test_vllm_dependency.py"),
        TestFile("test_awq.py"),
        TestFile("test_gguf.py", 78),
        TestFile("test_gptqmodel_dynamic.py", 72),
        TestFile("test_bnb.py"),
    ],
}


def auto_partition(files, rank, size):
    """
    Partition files into size sublists with approximately equal sums of estimated times
    using stable sorting, and return the partition for the specified rank.

    Args:
        files (list): List of file objects with estimated_time attribute
        rank (int): Index of the partition to return (0 to size-1)
        size (int): Number of partitions

    Returns:
        list: List of file objects in the specified rank's partition
    """
    weights = [f.estimated_time for f in files]

    if not weights or size <= 0 or size > len(weights):
        return []

    # Create list of (weight, original_index) tuples
    # Using negative index as secondary key to maintain original order for equal weights
    indexed_weights = [(w, -i) for i, w in enumerate(weights)]
    # Stable sort in descending order by weight
    # If weights are equal, larger (negative) index comes first (i.e., earlier original position)
    indexed_weights = sorted(indexed_weights, reverse=True)

    # Extract original indices (negate back to positive)
    indexed_weights = [(w, -i) for w, i in indexed_weights]

    # Initialize partitions and their sums
    partitions = [[] for _ in range(size)]
    sums = [0.0] * size

    # Greedy approach: assign each weight to partition with smallest current sum
    for weight, idx in indexed_weights:
        # Find partition with minimum sum
        min_sum_idx = sums.index(min(sums))
        partitions[min_sum_idx].append(idx)
        sums[min_sum_idx] += weight

    # Return the files corresponding to the indices in the specified rank's partition
    indices = partitions[rank]
    return [files[i] for i in indices]


if __name__ == "__main__":
    arg_parser = argparse.ArgumentParser()
    arg_parser.add_argument(
        "--timeout-per-file",
        type=int,
        default=1800,
        help="The time limit for running one file in seconds.",
    )
    arg_parser.add_argument(
        "--suite",
        type=str,
        default=list(suites.keys())[0],
        choices=list(suites.keys()) + ["all"],
        help="The suite to run",
    )
    arg_parser.add_argument(
        "--range-begin",
        type=int,
        default=0,
        help="The begin index of the range of the files to run.",
    )
    arg_parser.add_argument(
        "--range-end",
        type=int,
        default=None,
        help="The end index of the range of the files to run.",
    )
    arg_parser.add_argument(
        "--auto-partition-id",
        type=int,
        help="Use auto load balancing. The part id.",
    )
    arg_parser.add_argument(
        "--auto-partition-size",
        type=int,
        help="Use auto load balancing. The number of parts.",
    )
    args = arg_parser.parse_args()
    print(f"{args=}")

    if args.suite == "all":
        files = glob.glob("**/test_*.py", recursive=True)
    else:
        files = suites[args.suite]

    if args.auto_partition_size:
        files = auto_partition(files, args.auto_partition_id, args.auto_partition_size)
    else:
        files = files[args.range_begin : args.range_end]

    print("The running tests are ", [f.name for f in files])

    exit_code = run_unittest_files(files, args.timeout_per_file)
    exit(exit_code)<|MERGE_RESOLUTION|>--- conflicted
+++ resolved
@@ -51,11 +51,8 @@
         TestFile("test_mla_int8_deepseek_v3.py", 389),
         TestFile("test_mla_flashinfer.py", 395),
         TestFile("test_mla_fp8.py", 153),
-<<<<<<< HEAD
         TestFile("test_mla_flashmla.py", 300),
-=======
         TestFile("test_flash_mla_attention_backend.py", 300),
->>>>>>> b26cb1c5
         TestFile("test_no_chunked_prefill.py", 108),
         TestFile("test_no_overlap_scheduler.py", 216),
         TestFile("test_openai_server.py", 149),
