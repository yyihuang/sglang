--- conflicted
+++ resolved
@@ -80,13 +80,8 @@
     "torchaudio==2.8.0",
     "torchvision",
     "cuda-python",
-<<<<<<< HEAD
     "flashinfer_python==0.4.0rc3",
     "nvidia-cutlass-dsl==4.2.0",
-=======
-    "flashinfer_python==0.4.0rc1",
-    "nvidia-cutlass-dsl==4.2.1",
->>>>>>> d1676cd4
 ]
 
 # HIP (Heterogeneous-computing Interface for Portability) for AMD
