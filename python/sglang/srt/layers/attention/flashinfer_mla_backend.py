from __future__ import annotations

"""
Support attention backend for flashinfer MLA.
The flashinfer_mla_disable_ragged flag controls whether to use ragged prefill wrapper and defaults to be false.
When it's set to false, all wrappers are BatchMLAPaged wrapper.
When it's set to true, the backend uses BatchRagged and BatchMLAPaged wrapper for prefilling,
and uses BatchMLAPaged wrapper for decoding.
More details can be found in https://docs.flashinfer.ai/api/mla.html
"""

import os
from dataclasses import dataclass
from functools import partial
from typing import TYPE_CHECKING, Callable, Optional, Union

import torch
import triton

if os.environ["SGLANG_ENABLE_TORCH_COMPILE"] == "1":
    import logging

    torch._logging.set_logs(dynamo=logging.ERROR)
    torch._dynamo.config.suppress_errors = True

from sglang.global_config import global_config
from sglang.srt.layers.attention.base_attn_backend import AttentionBackend
from sglang.srt.layers.attention.flashinfer_backend import (
    create_flashinfer_kv_indices_triton,
)
from sglang.srt.layers.dp_attention import get_attention_tp_size
from sglang.srt.managers.schedule_batch import global_server_args_dict
from sglang.srt.model_executor.forward_batch_info import ForwardBatch, ForwardMode
from sglang.srt.speculative.eagle_utils import EagleDraftInput, EagleVerifyInput
from sglang.srt.utils import is_flashinfer_available

if TYPE_CHECKING:
    from sglang.srt.layers.radix_attention import RadixAttention
    from sglang.srt.model_executor.model_runner import ModelRunner
    from sglang.srt.speculative.spec_info import SpecInfo

if is_flashinfer_available():
    from flashinfer import (
        BatchMLAPagedAttentionWrapper,
        BatchPrefillWithRaggedKVCacheWrapper,
    )


@dataclass
class DecodeMetadata:
    decode_wrapper: BatchMLAPagedAttentionWrapper


@dataclass
class PrefillMetadata:
    prefill_wrapper: BatchMLAPagedAttentionWrapper
    use_ragged: bool


# Reuse this workspace buffer across all flashinfer wrappers
global_workspace_buffer = None


class FlashInferMLAAttnBackend(AttentionBackend):
    """Flashinfer attention kernels."""

    def __init__(
        self,
        model_runner: ModelRunner,
        skip_prefill: bool = False,
        kv_indptr_buf: Optional[torch.Tensor] = None,
        q_indptr_decode_buf: Optional[torch.Tensor] = None,
    ):
        super().__init__()

        # Parse constants
        self.max_context_len = model_runner.model_config.context_len
        self.device = model_runner.device
        self.skip_prefill = skip_prefill

        # Allocate buffers
        global global_workspace_buffer
        if global_workspace_buffer is None:
            global_workspace_buffer = torch.empty(
                global_config.flashinfer_workspace_size,
                dtype=torch.uint8,
                device=model_runner.device,
            )
        self.workspace_buffer = global_workspace_buffer

        max_bs = model_runner.req_to_token_pool.size
        if kv_indptr_buf is None:
            self.kv_indptr = torch.zeros(
                (max_bs + 1,), dtype=torch.int32, device=model_runner.device
            )
        else:
            self.kv_indptr = kv_indptr_buf

        if not self.skip_prefill:
            self.qo_indptr = torch.zeros(
                (max_bs + 1,), dtype=torch.int32, device=model_runner.device
            )

        if q_indptr_decode_buf is None:
            self.q_indptr_decode = torch.arange(
                0, max_bs + 1, dtype=torch.int32, device=model_runner.device
            )
        else:
            self.q_indptr_decode = q_indptr_decode_buf

        self.prefill_wrapper_ragged = BatchPrefillWithRaggedKVCacheWrapper(
            self.workspace_buffer, "NHD"
        )

        if not self.skip_prefill:
            self.prefill_wrapper_paged = BatchMLAPagedAttentionWrapper(
                self.workspace_buffer,
                backend="auto",
            )

            # FlashinferMLA backend uses mla wrapper for target verify
            self.prefill_wrapper_verify = BatchMLAPagedAttentionWrapper(
                self.workspace_buffer,
                backend="auto",
            )

        self.decode_wrapper = BatchMLAPagedAttentionWrapper(
            self.workspace_buffer, backend="auto"
        )

        # Create indices updater
        if not skip_prefill:
            self.indices_updater_prefill = FlashInferMLAIndicesUpdaterPrefill(
                model_runner, self
            )

        self.indices_updater_decode = FlashInferMLAIndicesUpdaterDecode(
            model_runner, self
        )

        # Other metadata
        self.forward_metadata: Union[PrefillMetadata, DecodeMetadata] = None
        self.decode_cuda_graph_metadata = {}
        self.prefill_cuda_graph_metadata = {}  # For verify

    def init_forward_metadata(self, forward_batch: ForwardBatch):
        if forward_batch.forward_mode.is_decode_or_idle():
            self.indices_updater_decode.update(
                forward_batch.req_pool_indices,
                forward_batch.seq_lens,
                forward_batch.seq_lens_sum,
                decode_wrapper=self.decode_wrapper,
                init_metadata_replay=False,
            )
            self.forward_metadata = DecodeMetadata(self.decode_wrapper)
        elif forward_batch.forward_mode.is_draft_extend():
            self.indices_updater_prefill.update(
                forward_batch.req_pool_indices,
                forward_batch.seq_lens,
                forward_batch.seq_lens_sum,
                prefix_lens=None,
                prefill_wrapper_paged=self.prefill_wrapper_paged,
                use_ragged=False,
                spec_info=forward_batch.spec_info,
            )
            self.forward_metadata = PrefillMetadata(self.prefill_wrapper_paged, False)
        elif forward_batch.forward_mode.is_target_verify():
            self.indices_updater_prefill.update(
                forward_batch.req_pool_indices,
                forward_batch.seq_lens,
                forward_batch.seq_lens_sum,
                prefix_lens=None,
                prefill_wrapper_paged=self.prefill_wrapper_verify,
                use_ragged=False,
                spec_info=forward_batch.spec_info,
            )
            self.forward_metadata = PrefillMetadata(self.prefill_wrapper_verify, False)
        else:
            prefix_lens = forward_batch.extend_prefix_lens
            extend_no_prefix = not any(forward_batch.extend_prefix_lens_cpu)
            use_ragged = (
                not global_server_args_dict["flashinfer_mla_disable_ragged"]
                and extend_no_prefix
            )

            self.indices_updater_prefill.update(
                forward_batch.req_pool_indices,
                forward_batch.seq_lens,
                forward_batch.seq_lens_sum,
                prefix_lens,
                prefill_wrapper_paged=self.prefill_wrapper_paged,
                use_ragged=use_ragged,
            )
            self.forward_metadata = PrefillMetadata(
                self.prefill_wrapper_paged, use_ragged
            )

    def init_cuda_graph_state(
        self, max_bs: int, kv_indices_buf: Optional[torch.Tensor] = None
    ):
        if kv_indices_buf is None:
            cuda_graph_kv_indices = torch.zeros(
                (max_bs * self.max_context_len,),
                dtype=torch.int32,
                device="cuda",
            )
        else:
            cuda_graph_kv_indices = kv_indices_buf

        self.cuda_graph_kv_indices = cuda_graph_kv_indices
        self.cuda_graph_qo_indptr = self.q_indptr_decode.clone()
        self.cuda_graph_kv_indptr = self.kv_indptr.clone()
        self.cuda_graph_kv_lens = torch.ones(
            (max_bs,), dtype=torch.int32, device=self.device
        )

        # For fast decode plan in graph replaying
        self.cuda_graph_qo_indptr_cpu = self.cuda_graph_qo_indptr.to("cpu")
        self.cuda_graph_kv_indptr_cpu = self.cuda_graph_kv_indptr.to("cpu")
        self.fast_decode_kwargs = {
            "qo_indptr_cpu": self.cuda_graph_qo_indptr_cpu,
            "kv_indptr_cpu": self.cuda_graph_kv_indptr_cpu,
            "kv_indices": self.cuda_graph_kv_indices,
        }

    def init_forward_metadata_capture_cuda_graph(
        self,
        bs: int,
        num_tokens: int,
        req_pool_indices: torch.Tensor,
        seq_lens: torch.Tensor,
        encoder_lens: Optional[torch.Tensor],
        forward_mode: ForwardMode,
        spec_info: Optional[SpecInfo],
    ):
        if forward_mode.is_decode_or_idle():
            decode_wrapper = BatchMLAPagedAttentionWrapper(
                self.workspace_buffer,
                use_cuda_graph=True,
                qo_indptr=self.cuda_graph_qo_indptr[: num_tokens + 1],
                kv_indptr=self.cuda_graph_kv_indptr[: num_tokens + 1],
                kv_indices=self.cuda_graph_kv_indices,
                kv_len_arr=self.cuda_graph_kv_lens[:num_tokens],
                backend="auto",
            )

            seq_lens_sum = seq_lens.sum().item()
            self.indices_updater_decode.update(
                req_pool_indices,
                seq_lens,
                seq_lens_sum,
                decode_wrapper=decode_wrapper,
                init_metadata_replay=False,
                spec_info=spec_info,
            )
            self.decode_cuda_graph_metadata[bs] = decode_wrapper
            self.forward_metadata = DecodeMetadata(decode_wrapper)
            decode_wrapper.plan = partial(fast_mla_decode_plan, decode_wrapper)
        elif forward_mode.is_target_verify():
            verify_wrapper = BatchMLAPagedAttentionWrapper(
                self.workspace_buffer,
                use_cuda_graph=True,
                qo_indptr=self.cuda_graph_qo_indptr[: bs + 1],
                kv_indptr=self.cuda_graph_kv_indptr[: bs + 1],
                kv_indices=self.cuda_graph_kv_indices,
                kv_len_arr=self.cuda_graph_kv_lens[:bs],
                backend="auto",
            )
            seq_lens_sum = seq_lens.sum().item()
            self.indices_updater_prefill.update(
                req_pool_indices,
                seq_lens,
                seq_lens_sum,
                prefix_lens=None,
                prefill_wrapper_paged=verify_wrapper,
                use_ragged=False,
                spec_info=spec_info,
            )
            self.prefill_cuda_graph_metadata[bs] = verify_wrapper
            self.forward_metadata = PrefillMetadata(verify_wrapper, False)
        else:
            raise ValueError(f"Invalid mode: {forward_mode=}")

    def init_forward_metadata_replay_cuda_graph(
        self,
        bs: int,
        req_pool_indices: torch.Tensor,
        seq_lens: torch.Tensor,
        seq_lens_sum: int,
        encoder_lens: Optional[torch.Tensor],
        forward_mode: ForwardMode,
        spec_info: Optional[SpecInfo],
        seq_lens_cpu: Optional[torch.Tensor],
    ):
        if forward_mode.is_decode_or_idle():
            assert seq_lens_cpu is not None
            kv_len_arr_cpu = seq_lens_cpu[:bs]
            self.cuda_graph_kv_indptr_cpu[1 : bs + 1] = torch.cumsum(
                kv_len_arr_cpu, dim=0
            )
            self.fast_decode_kwargs.update(
                {
                    "qo_indptr_cpu": self.cuda_graph_qo_indptr_cpu[: bs + 1],
                    "kv_indptr_cpu": self.cuda_graph_kv_indptr_cpu[: bs + 1],
                    "kv_len_arr_cpu": kv_len_arr_cpu,
                }
            )

            self.indices_updater_decode.update(
                req_pool_indices[:bs],
                seq_lens[:bs],
                seq_lens_sum,
                decode_wrapper=self.decode_cuda_graph_metadata[bs],
                init_metadata_replay=True,
                spec_info=spec_info,
                **self.fast_decode_kwargs,
            )
        elif forward_mode.is_target_verify():
            self.indices_updater_prefill.update(
                req_pool_indices[:bs],
                seq_lens[:bs],
                seq_lens_sum,
                prefix_lens=None,
                prefill_wrapper_paged=self.prefill_cuda_graph_metadata[bs],
                use_ragged=False,
                spec_info=spec_info,
            )
        else:
            raise ValueError(f"Invalid forward mode: {forward_mode=}")

    def get_cuda_graph_seq_len_fill_value(self):
        return 0

    def forward_extend(
        self,
        q: torch.Tensor,
        k: torch.Tensor,
        v: torch.Tensor,
        layer: RadixAttention,
        forward_batch: ForwardBatch,
        save_kv_cache: bool = True,
    ):
        cache_loc = forward_batch.out_cache_loc
        logits_soft_cap = layer.logit_cap
        prefill_wrapper_paged = self.forward_metadata.prefill_wrapper
        qall = q.view(-1, layer.tp_q_head_num, layer.head_dim)

        # Save kv cache
        if save_kv_cache and k is not None:
            assert v is not None
            if save_kv_cache:
                forward_batch.token_to_kv_pool.set_kv_buffer(layer, cache_loc, k, v)

        if self.forward_metadata.use_ragged:
            # ragged prefill
            o = self.prefill_wrapper_ragged.forward(
                qall,
                k.view(-1, layer.tp_k_head_num, layer.head_dim),
                v.view(-1, layer.tp_k_head_num, layer.v_head_dim),
                causal=True,
                sm_scale=layer.scaling,
                logits_soft_cap=logits_soft_cap,
            )
        else:
            # mla paged prefill
<<<<<<< HEAD
            k_buf = forward_batch.token_to_kv_pool.get_key_buffer(layer.layer_id).to(torch.bfloat16)
=======
            k_buf = forward_batch.token_to_kv_pool.get_key_buffer(layer.layer_id).to(
                q.dtype
            )
>>>>>>> 922694a1
            o = prefill_wrapper_paged.run(
                qall[:, :, : layer.v_head_dim],
                qall[:, :, layer.v_head_dim :],
                k_buf[:, :, : layer.v_head_dim],
                k_buf[:, :, layer.v_head_dim :],
            )
<<<<<<< HEAD
=======

>>>>>>> 922694a1
        return o.view(-1, layer.tp_q_head_num * layer.v_head_dim)

    def forward_decode(
        self,
        q: torch.Tensor,
        k: torch.Tensor,
        v: torch.Tensor,
        layer: RadixAttention,
        forward_batch: ForwardBatch,
        save_kv_cache: bool = True,
    ):
        decode_wrapper = self.forward_metadata.decode_wrapper
        cache_loc = forward_batch.out_cache_loc

        if k is not None:
            assert v is not None
            if save_kv_cache:
                forward_batch.token_to_kv_pool.set_kv_buffer(
                    layer,
                    cache_loc,
                    k,
                    v,
                )

        # Reshape inputs
        reshaped_q = q.view(-1, layer.tp_q_head_num, layer.head_dim)
        k_buffer = forward_batch.token_to_kv_pool.get_key_buffer(layer.layer_id).to(
            q.dtype
        )
        # Direct call to run without the wrapper
        o = decode_wrapper.run(
            reshaped_q[:, :, : layer.v_head_dim],
            reshaped_q[:, :, layer.v_head_dim :],
            k_buffer[:, :, : layer.v_head_dim],
            k_buffer[:, :, layer.v_head_dim :],
        )
        return o.view(-1, layer.tp_q_head_num * layer.v_head_dim)


class FlashInferMLAIndicesUpdaterDecode:
    def __init__(self, model_runner: ModelRunner, attn_backend: AttentionBackend):
        # Parse Constants
        self.num_local_heads = (
            model_runner.model_config.num_attention_heads // get_attention_tp_size()
        )
        self.kv_lora_rank = model_runner.model_config.kv_lora_rank
        self.qk_nope_head_dim = model_runner.model_config.qk_nope_head_dim
        self.qk_rope_head_dim = model_runner.model_config.qk_rope_head_dim
        self.scaling = model_runner.model_config.scaling
        self.data_type = model_runner.dtype
        self.attn_backend = attn_backend

        # Buffers and wrappers
        self.kv_indptr = attn_backend.kv_indptr
        self.req_to_token = model_runner.req_to_token_pool.req_to_token
        self.q_indptr = attn_backend.q_indptr_decode

    def update(
        self,
        req_pool_indices: torch.Tensor,
        seq_lens: torch.Tensor,
        seq_lens_sum: int,
        decode_wrapper: BatchMLAPagedAttentionWrapper,
        init_metadata_replay: bool = False,
        spec_info: Optional[Union[EagleDraftInput, EagleVerifyInput]] = None,
        **fast_decode_kwargs,
    ):
        decode_wrapper = decode_wrapper or self.decode_wrapper
        self.call_begin_forward(
            decode_wrapper,
            req_pool_indices,
            seq_lens,
            seq_lens_sum,
            self.q_indptr,
            self.kv_indptr,
            init_metadata_replay,
            spec_info,
            **fast_decode_kwargs,
        )

    def call_begin_forward(
        self,
        wrapper: BatchMLAPagedAttentionWrapper,
        req_pool_indices: torch.Tensor,
        paged_kernel_lens: torch.Tensor,
        paged_kernel_lens_sum: int,
        q_indptr: torch.Tensor,
        kv_indptr: torch.Tensor,
        init_metadata_replay: bool = False,
        spec_info: Optional[Union[EagleDraftInput, EagleVerifyInput]] = None,
        **fast_decode_kwargs,
    ):
        bs = len(req_pool_indices)
        q_indptr = q_indptr[: bs + 1]
        kv_lens = paged_kernel_lens.to(torch.int32)
        sm_scale = self.scaling
        if spec_info is None:
            kv_indptr[1 : bs + 1] = torch.cumsum(paged_kernel_lens, dim=0)
            kv_indptr = kv_indptr[: bs + 1]
            kv_indices = (
                torch.empty(paged_kernel_lens_sum, dtype=torch.int32, device="cuda")
                if not init_metadata_replay
                else fast_decode_kwargs["kv_indices"]
            )
            create_flashinfer_kv_indices_triton[(bs,)](
                self.req_to_token,
                req_pool_indices,
                paged_kernel_lens,
                kv_indptr,
                None,
                kv_indices,
                self.req_to_token.shape[1],
            )
        else:
            kv_indptr, kv_indices = spec_info.kv_indptr, spec_info.kv_indices

        if not init_metadata_replay:
            wrapper.plan(
                q_indptr,
                kv_indptr,
                kv_indices,
                kv_lens,
                self.num_local_heads,
                self.kv_lora_rank,
                self.qk_rope_head_dim,
                1,
                False,
                sm_scale,
                self.data_type,
                self.data_type,
            )
        else:
            wrapper.plan(
                fast_decode_kwargs["qo_indptr_cpu"],
                fast_decode_kwargs["kv_indptr_cpu"],
                kv_indices,
                fast_decode_kwargs["kv_len_arr_cpu"],
                self.num_local_heads,
                self.kv_lora_rank,
                self.qk_rope_head_dim,
                1,
                False,
                sm_scale,
                self.data_type,
                self.data_type,
            )


class FlashInferMLAIndicesUpdaterPrefill:
    def __init__(self, model_runner: ModelRunner, attn_backend: AttentionBackend):
        # Parse Constants
        self.num_local_heads = (
            model_runner.model_config.num_attention_heads // get_attention_tp_size()
        )
        self.kv_lora_rank = model_runner.model_config.kv_lora_rank
        self.qk_nope_head_dim = model_runner.model_config.qk_nope_head_dim
        self.qk_rope_head_dim = model_runner.model_config.qk_rope_head_dim
        self.v_head_dim = model_runner.model_config.v_head_dim
        self.scaling = model_runner.model_config.scaling
        self.data_type = model_runner.dtype
        self.q_data_type = model_runner.dtype
        self.attn_backend = attn_backend

        # Buffers and wrappers
        self.kv_indptr = attn_backend.kv_indptr
        self.qo_indptr = attn_backend.qo_indptr
        self.req_to_token = model_runner.req_to_token_pool.req_to_token
        self.prefill_wrapper_ragged = attn_backend.prefill_wrapper_ragged

    def update(
        self,
        req_pool_indices: torch.Tnesor,
        seq_lens: torch.Tensor,
        seq_lens_sum: int,
        prefix_lens: torch.Tensor,
        prefill_wrapper_paged: BatchMLAPagedAttentionWrapper,
        use_ragged: bool,
        spec_info: Optional[Union[EagleDraftInput, EagleVerifyInput]] = None,
    ):
        if use_ragged:
            paged_kernel_lens = prefix_lens
            paged_kernel_lens_sum = paged_kernel_lens.sum().item()
        else:
            paged_kernel_lens = seq_lens
            paged_kernel_lens_sum = seq_lens_sum

        self.call_begin_forward(
            self.prefill_wrapper_ragged,
            prefill_wrapper_paged,
            req_pool_indices,
            paged_kernel_lens,
            paged_kernel_lens_sum,
            seq_lens,
            prefix_lens,
            self.kv_indptr,
            self.qo_indptr,
            use_ragged,
            spec_info,
        )

    def call_begin_forward(
        self,
        wrapper_ragged: BatchPrefillWithRaggedKVCacheWrapper,
        wrapper_paged: BatchMLAPagedAttentionWrapper,
        req_pool_indices: torch.Tensor,
        paged_kernel_lens: torch.Tensor,
        paged_kernel_lens_sum: int,
        seq_lens: torch.Tensor,
        prefix_lens: torch.Tensor,
        kv_indptr: torch.Tensor,
        qo_indptr: torch.Tensor,
        use_ragged: bool,
        spec_info: Optional[Union[EagleDraftInput, EagleVerifyInput]] = None,
    ):
        bs = len(seq_lens)
        sm_scale = self.scaling

        if spec_info is None:
            assert len(seq_lens) == len(req_pool_indices)
            kv_indptr[1 : bs + 1] = torch.cumsum(paged_kernel_lens, dim=0)
            kv_indptr = kv_indptr[: bs + 1]
            kv_indices = torch.empty(
                paged_kernel_lens_sum,
                dtype=torch.int32,
                device=req_pool_indices.device,
            )
            create_flashinfer_kv_indices_triton[(bs,)](
                self.req_to_token,
                req_pool_indices,
                paged_kernel_lens,
                kv_indptr,
                None,
                kv_indices,
                self.req_to_token.shape[1],
            )
            qo_indptr[1 : bs + 1] = torch.cumsum(seq_lens - prefix_lens, dim=0)
            qo_indptr = qo_indptr[: bs + 1]
            custom_mask = None
        else:
            assert isinstance(spec_info, EagleDraftInput) or isinstance(
                spec_info, EagleVerifyInput
            )
            # TODO: Support topk > 1 with custom mask
            kv_indices, kv_indptr, qo_indptr, custom_mask = (
                spec_info.generate_attn_arg_prefill(
                    req_pool_indices,
                    paged_kernel_lens,
                    paged_kernel_lens_sum,
                    self.req_to_token,
                )
            )

        if use_ragged:
            # ragged prefill
            wrapper_ragged.begin_forward(
                qo_indptr=qo_indptr,
                kv_indptr=qo_indptr,
                num_qo_heads=self.num_local_heads,
                num_kv_heads=self.num_local_heads,
                head_dim_qk=self.qk_nope_head_dim + self.qk_rope_head_dim,
                head_dim_vo=self.v_head_dim,
                q_data_type=self.q_data_type,
            )
        else:
            # mla paged prefill
            kv_len_arr = kv_indptr[1:] - kv_indptr[:-1]
            wrapper_paged.plan(
                qo_indptr,
                kv_indptr,
                kv_indices,
                kv_len_arr,
                self.num_local_heads,
                self.kv_lora_rank,
                self.qk_rope_head_dim,
                1,
                True,
                sm_scale,
                self.q_data_type,
                self.data_type,
            )


class FlashInferMLAMultiStepDraftBackend:
    """
    Wrap multiple flashinfer mla attention backends as one for multiple consecutive
    draft decoding steps.
    """

    def __init__(
        self,
        model_runner: ModelRunner,
        topk: int,
        speculative_num_steps: int,
    ):
        from sglang.srt.speculative.eagle_utils import generate_draft_decode_kv_indices

        if topk > 1:
            raise ValueError(
                f"Currently Flashinfer MLA only supports topk=1 for speculative decoding"
            )
        self.topk = topk
        self.speculative_num_steps = speculative_num_steps
        self.generate_draft_decode_kv_indices = generate_draft_decode_kv_indices

        max_bs = model_runner.req_to_token_pool.size * self.topk
        self.kv_indptr = torch.zeros(
            (
                self.speculative_num_steps,
                max_bs + 1,
            ),
            dtype=torch.int32,
            device=model_runner.device,
        )
        self.q_indptr_decode = torch.arange(
            0, max_bs + 1, dtype=torch.int32, device=model_runner.device
        )

        self.attn_backends = []
        for i in range(self.speculative_num_steps):
            self.attn_backends.append(
                FlashInferMLAAttnBackend(
                    model_runner,
                    skip_prefill=True,
                    kv_indptr_buf=self.kv_indptr[i],
                    q_indptr_decode_buf=self.q_indptr_decode,
                )
            )

        self.max_context_len = self.attn_backends[0].max_context_len

        # Cached variables for generate_draft_decode_kv_indices
        self.pool_len = model_runner.req_to_token_pool.req_to_token.shape[1]

    def common_template(
        self,
        forward_batch: ForwardBatch,
        kv_indices_buffer: torch.Tensor,
        call_fn: Callable,
    ):
        num_seqs = forward_batch.batch_size
        bs = self.topk * num_seqs
        seq_lens_sum = forward_batch.seq_lens_sum

        self.generate_draft_decode_kv_indices[
            (self.speculative_num_steps, num_seqs, self.topk)
        ](
            forward_batch.req_pool_indices,
            forward_batch.req_to_token_pool.req_to_token,
            forward_batch.seq_lens,
            kv_indices_buffer,
            self.kv_indptr,
            forward_batch.positions,
            num_seqs,
            self.topk,
            self.pool_len,
            kv_indices_buffer.shape[1],
            self.kv_indptr.shape[1],
            triton.next_power_of_2(num_seqs),
            triton.next_power_of_2(self.speculative_num_steps),
            triton.next_power_of_2(bs),
        )

        assert forward_batch.spec_info is not None
        assert isinstance(forward_batch.spec_info, EagleDraftInput)

        for i in range(self.speculative_num_steps - 1):
            forward_batch.spec_info.kv_indptr = self.kv_indptr[i, : bs + 1]
            forward_batch.spec_info.kv_indices = kv_indices_buffer[i][
                : seq_lens_sum * self.topk + bs * (i + 1)
            ]
            call_fn(i, forward_batch)

    def init_forward_metadata(self, forward_batch: ForwardBatch):
        kv_indices = torch.zeros(
            (
                self.speculative_num_steps,
                forward_batch.batch_size * self.topk * self.max_context_len,
            ),
            dtype=torch.int32,
            device="cuda",
        )

        def call_fn(i, forward_batch):
            assert forward_batch.spec_info is not None
            assert isinstance(forward_batch.spec_info, EagleDraftInput)
            forward_batch.spec_info.kv_indptr = (
                forward_batch.spec_info.kv_indptr.clone()
            )
            forward_batch.spec_info.kv_indices = (
                forward_batch.spec_info.kv_indices.clone()
            )
            self.attn_backends[i].init_forward_metadata(forward_batch)

        self.common_template(forward_batch, kv_indices, call_fn)

    def init_cuda_graph_state(self, max_bs: int):
        self.cuda_graph_kv_indices = torch.zeros(
            (self.speculative_num_steps, max_bs * self.max_context_len),
            dtype=torch.int32,
            device="cuda",
        )

        for i in range(self.speculative_num_steps):
            self.attn_backends[i].init_cuda_graph_state(
                max_bs, kv_indices_buf=self.cuda_graph_kv_indices[i]
            )

    def init_forward_metadata_capture_cuda_graph(self, forward_batch: ForwardBatch):
        def call_fn(i, forward_batch):
            self.attn_backends[i].init_forward_metadata_capture_cuda_graph(
                forward_batch.batch_size,
                forward_batch.batch_size * self.topk,
                forward_batch.req_pool_indices,
                forward_batch.seq_lens,
                encoder_lens=None,
                forward_mode=ForwardMode.DECODE,
                spec_info=forward_batch.spec_info,
            )

        self.common_template(forward_batch, self.cuda_graph_kv_indices, call_fn)

    def init_forward_metadata_replay_cuda_graph(
        self, forward_batch: ForwardBatch, bs: int
    ):
        def call_fn(i, forward_batch):
            self.attn_backends[i].init_forward_metadata_replay_cuda_graph(
                bs,
                forward_batch.req_pool_indices,
                forward_batch.seq_lens,
                seq_lens_sum=-1,
                encoder_lens=None,
                forward_mode=ForwardMode.DECODE,
                spec_info=forward_batch.spec_info,
                seq_lens_cpu=forward_batch.seq_lens_cpu,
            )

        self.common_template(forward_batch, self.cuda_graph_kv_indices, call_fn)


def fast_mla_decode_plan(
    self,
    qo_indptr_cpu: torch.Tensor,
    kv_indptr_cpu: torch.Tensor,
    kv_indices: torch.Tensor,
    kv_len_arr_cpu: torch.Tensor,
    num_heads: int,
    head_dim_ckv: int,
    head_dim_kpe: int,
    page_size: int,
    causal: bool,
    sm_scale: float,
    q_data_type: torch.dtype,
    kv_data_type: torch.dtype,
) -> None:
    """A faster version of BatchMLAPagedAttentionWrapper::plan,
    for skipping the stream synchronization in original plan function during
    cuda graph replaying.
    """
    self._causal = causal
    self._page_size = page_size
    self._sm_scale = sm_scale

    with self.device as device:
        try:
            # Standard version with just the required arguments (no use_profiler)
            self._cached_module.plan.default(
                self._float_workspace_buffer,
                self._int_workspace_buffer,
                self._pin_memory_int_workspace_buffer,
                qo_indptr_cpu,
                kv_indptr_cpu,
                kv_len_arr_cpu,
                num_heads,
                head_dim_ckv,
                causal,
            )
        except Exception as e:
            raise RuntimeError(f"Error in alternate MLA plan: {e}")<|MERGE_RESOLUTION|>--- conflicted
+++ resolved
@@ -363,23 +363,15 @@
             )
         else:
             # mla paged prefill
-<<<<<<< HEAD
-            k_buf = forward_batch.token_to_kv_pool.get_key_buffer(layer.layer_id).to(torch.bfloat16)
-=======
             k_buf = forward_batch.token_to_kv_pool.get_key_buffer(layer.layer_id).to(
                 q.dtype
             )
->>>>>>> 922694a1
             o = prefill_wrapper_paged.run(
                 qall[:, :, : layer.v_head_dim],
                 qall[:, :, layer.v_head_dim :],
                 k_buf[:, :, : layer.v_head_dim],
                 k_buf[:, :, layer.v_head_dim :],
             )
-<<<<<<< HEAD
-=======
-
->>>>>>> 922694a1
         return o.view(-1, layer.tp_q_head_num * layer.v_head_dim)
 
     def forward_decode(
